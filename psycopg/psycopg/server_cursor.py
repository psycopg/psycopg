"""
psycopg server-side cursor objects.
"""

# Copyright (C) 2020-2021 The Psycopg Team

import warnings
from typing import Any, AsyncIterator, Generic, List, Iterator, Optional
from typing import Sequence, TypeVar, TYPE_CHECKING

from . import pq
from . import sql
from . import errors as e
from .abc import ConnectionType, Query, Params, PQGen
from .rows import Row, RowFactory, AsyncRowFactory
from .cursor import BaseCursor, Cursor, execute
from .cursor_async import AsyncCursor
from ._encodings import pgconn_encoding

if TYPE_CHECKING:
    from .connection import Connection
    from .connection_async import AsyncConnection

DEFAULT_ITERSIZE = 100


class ServerCursorHelper(Generic[ConnectionType, Row]):
    __slots__ = ("name", "scrollable", "withhold", "described", "format")
    """Helper object for common ServerCursor code.

    TODO: this should be a mixin, but couldn't find a way to work it
    correctly with the generic.
    """

    def __init__(
        self,
        name: str,
        scrollable: Optional[bool],
        withhold: bool,
    ):
        self.name = name
        self.scrollable = scrollable
        self.withhold = withhold
        self.described = False
        self.format = pq.Format.TEXT

    def _repr(self, cur: BaseCursor[ConnectionType, Row]) -> str:
        cls = f"{cur.__class__.__module__}.{cur.__class__.__qualname__}"
        info = pq.misc.connection_summary(cur._conn.pgconn)
        if cur.closed:
            status = "closed"
        elif not cur.pgresult:
            status = "no result"
        else:
            status = pq.ExecStatus(cur.pgresult.status).name
        return f"<{cls} {self.name!r} [{status}] {info} at 0x{id(cur):x}>"

    def _declare_gen(
        self,
        cur: BaseCursor[ConnectionType, Row],
        query: Query,
        params: Optional[Params] = None,
    ) -> PQGen[None]:
        """Generator implementing `ServerCursor.execute()`."""
        conn = cur._conn

        # If the cursor is being reused, the previous one must be closed.
        if self.described:
            yield from self._close_gen(cur)
            self.described = False

        yield from cur._start_query(query)
        pgq = cur._convert_query(query, params)
        cur._execute_send(pgq, no_pqexec=True)
        results = yield from execute(conn.pgconn)
        if results[-1].status != pq.ExecStatus.COMMAND_OK:
            cur._raise_from_results(results)

        # The above result only returned COMMAND_OK. Get the cursor shape
        yield from self._describe_gen(cur)

    def _describe_gen(
        self, cur: BaseCursor[ConnectionType, Row]
    ) -> PQGen[None]:
        conn = cur._conn
        conn.pgconn.send_describe_portal(
            self.name.encode(pgconn_encoding(conn.pgconn))
        )
        results = yield from execute(conn.pgconn)
        cur._execute_results(results, format=self.format)
        self.described = True

    def _close_gen(self, cur: BaseCursor[ConnectionType, Row]) -> PQGen[None]:
        ts = cur._conn.pgconn.transaction_status

        # if the connection is not in a sane state, don't even try
        if ts not in (pq.TransactionStatus.IDLE, pq.TransactionStatus.INTRANS):
            return

        # If we are IDLE, a WITHOUT HOLD cursor will surely have gone already.
        if not self.withhold and ts == pq.TransactionStatus.IDLE:
            return

        # if we didn't declare the cursor ourselves we still have to close it
        # but we must make sure it exists.
        if not self.described:
            query = sql.SQL(
                "SELECT 1 FROM pg_catalog.pg_cursors WHERE name = {}"
            ).format(sql.Literal(self.name))
            res = yield from cur._conn._exec_command(query)
            # Would happen in pipeline mode, unsupported here.
            assert res is not None
            if res.ntuples == 0:
                return

        query = sql.SQL("CLOSE {}").format(sql.Identifier(self.name))
        yield from cur._conn._exec_command(query)

    def _fetch_gen(
        self, cur: BaseCursor[ConnectionType, Row], num: Optional[int]
    ) -> PQGen[List[Row]]:
        # If we are stealing the cursor, make sure we know its shape
        if not self.described:
            yield from cur._start_query()
            yield from self._describe_gen(cur)

        if num is not None:
            howmuch: sql.Composable = sql.Literal(num)
        else:
            howmuch = sql.SQL("ALL")

        query = sql.SQL("FETCH FORWARD {} FROM {}").format(
            howmuch, sql.Identifier(self.name)
        )
        res = yield from cur._conn._exec_command(
            query, result_format=self.format
        )
        # Would happen in pipeline mode, unsupported here.
        assert res is not None

        cur.pgresult = res
        cur._tx.set_pgresult(res, set_loaders=False)
        return cur._tx.load_rows(0, res.ntuples, cur._make_row)

    def _scroll_gen(
        self, cur: BaseCursor[ConnectionType, Row], value: int, mode: str
    ) -> PQGen[None]:
        if mode not in ("relative", "absolute"):
            raise ValueError(
                f"bad mode: {mode}. It should be 'relative' or 'absolute'"
            )
        query = sql.SQL("MOVE{} {} FROM {}").format(
            sql.SQL(" ABSOLUTE" if mode == "absolute" else ""),
            sql.Literal(value),
            sql.Identifier(self.name),
        )
        yield from cur._conn._exec_command(query)

    def _make_declare_statement(
        self,
        cur: BaseCursor[ConnectionType, Row],
        query: Query,
    ) -> sql.Composable:

        if isinstance(query, bytes):
            query = query.decode(pgconn_encoding(cur._conn.pgconn))
        if not isinstance(query, sql.Composable):
            query = sql.SQL(query)

        parts = [
            sql.SQL("DECLARE"),
            sql.Identifier(self.name),
        ]
        if self.scrollable is not None:
            parts.append(sql.SQL("SCROLL" if self.scrollable else "NO SCROLL"))
        parts.append(sql.SQL("CURSOR"))
        if self.withhold:
            parts.append(sql.SQL("WITH HOLD"))
        parts.append(sql.SQL("FOR"))
        parts.append(query)

        return sql.SQL(" ").join(parts)


_C = TypeVar("_C", bound="ServerCursor[Any]")
_AC = TypeVar("_AC", bound="AsyncServerCursor[Any]")


class ServerCursor(Cursor[Row]):
    __module__ = "psycopg"
    __slots__ = ("_helper", "itersize")

    def __init__(
        self,
        connection: "Connection[Any]",
        name: str,
        *,
        row_factory: RowFactory[Row],
        scrollable: Optional[bool] = None,
        withhold: bool = False,
    ):
        super().__init__(connection, row_factory=row_factory)
        self._helper: ServerCursorHelper["Connection[Any]", Row]
        self._helper = ServerCursorHelper(name, scrollable, withhold)
        self.itersize: int = DEFAULT_ITERSIZE

    def __del__(self) -> None:
        if not self.closed:
            warnings.warn(
                f"the server-side cursor {self} was deleted while still open."
                f" Please use 'with' or '.close()' to close the cursor properly",
                ResourceWarning,
            )

    def __repr__(self) -> str:
        return self._helper._repr(self)

    @property
    def name(self) -> str:
        """The name of the cursor."""
        return self._helper.name

    @property
    def scrollable(self) -> Optional[bool]:
        """
        Whether the cursor is scrollable or not.

        If `!None` leave the choice to the server. Use `!True` if you want to
        use `scroll()` on the cursor.
        """
        return self._helper.scrollable

    @property
    def withhold(self) -> bool:
        """
        If the cursor can be used after the creating transaction has committed.
        """
        return self._helper.withhold

    def close(self) -> None:
        """
        Close the current cursor and free associated resources.
        """
        with self._conn.lock:
            if self.closed:
                return
            self._conn.wait(self._helper._close_gen(self))
            super().close()

    def execute(
        self: _C,
        query: Query,
        params: Optional[Params] = None,
        *,
        binary: Optional[bool] = None,
        **kwargs: Any,
    ) -> _C:
        """
        Open a cursor to execute a query to the database.
        """
        if kwargs:
            raise TypeError(f"keyword not supported: {list(kwargs)[0]}")
<<<<<<< HEAD
        if self._pgconn.pipeline_status:
            raise e.NotSupportedError(
                "server-side cursors not supported in pipeline mode"
            )
        helper = cast(ServerCursor[Row], self)._helper
=======
        helper = self._helper
>>>>>>> 91b1605f
        query = helper._make_declare_statement(self, query)

        if binary is None:
            helper.format = self.format
        else:
            helper.format = pq.Format.BINARY if binary else pq.Format.TEXT

        with self._conn.lock:
            self._conn.wait(helper._declare_gen(self, query, params))
        return self

    def executemany(self, query: Query, params_seq: Sequence[Params]) -> None:
        """Method not implemented for server-side cursors."""
        raise e.NotSupportedError(
            "executemany not supported on server-side cursors"
        )

    def fetchone(self) -> Optional[Row]:
        with self._conn.lock:
            recs = self._conn.wait(self._helper._fetch_gen(self, 1))
        if recs:
            self._pos += 1
            return recs[0]
        else:
            return None

    def fetchmany(self, size: int = 0) -> List[Row]:
        if not size:
            size = self.arraysize
        with self._conn.lock:
            recs = self._conn.wait(self._helper._fetch_gen(self, size))
        self._pos += len(recs)
        return recs

    def fetchall(self) -> List[Row]:
        with self._conn.lock:
            recs = self._conn.wait(self._helper._fetch_gen(self, None))
        self._pos += len(recs)
        return recs

    def __iter__(self) -> Iterator[Row]:
        while True:
            with self._conn.lock:
                recs = self._conn.wait(
                    self._helper._fetch_gen(self, self.itersize)
                )
            for rec in recs:
                self._pos += 1
                yield rec
            if len(recs) < self.itersize:
                break

    def scroll(self, value: int, mode: str = "relative") -> None:
        with self._conn.lock:
            self._conn.wait(self._helper._scroll_gen(self, value, mode))
        # Postgres doesn't have a reliable way to report a cursor out of bound
        if mode == "relative":
            self._pos += value
        else:
            self._pos = value


class AsyncServerCursor(AsyncCursor[Row]):
    __module__ = "psycopg"
    __slots__ = ("_helper", "itersize")

    def __init__(
        self,
        connection: "AsyncConnection[Any]",
        name: str,
        *,
        row_factory: AsyncRowFactory[Row],
        scrollable: Optional[bool] = None,
        withhold: bool = False,
    ):
        super().__init__(connection, row_factory=row_factory)
        self._helper: ServerCursorHelper["AsyncConnection[Any]", Row]
        self._helper = ServerCursorHelper(name, scrollable, withhold)
        self.itersize: int = DEFAULT_ITERSIZE

    def __del__(self) -> None:
        if not self.closed:
            warnings.warn(
                f"the server-side cursor {self} was deleted while still open."
                f" Please use 'with' or '.close()' to close the cursor properly",
                ResourceWarning,
            )

    def __repr__(self) -> str:
        return self._helper._repr(self)

    @property
    def name(self) -> str:
        return self._helper.name

    @property
    def scrollable(self) -> Optional[bool]:
        return self._helper.scrollable

    @property
    def withhold(self) -> bool:
        return self._helper.withhold

    async def close(self) -> None:
        async with self._conn.lock:
            if self.closed:
                return
            await self._conn.wait(self._helper._close_gen(self))
            await super().close()

    async def execute(
        self: _AC,
        query: Query,
        params: Optional[Params] = None,
        *,
        binary: Optional[bool] = None,
        **kwargs: Any,
    ) -> _AC:
        if kwargs:
            raise TypeError(f"keyword not supported: {list(kwargs)[0]}")
<<<<<<< HEAD
        if self._pgconn.pipeline_status:
            raise e.NotSupportedError(
                "server-side cursors not supported in pipeline mode"
            )
        helper = cast(AsyncServerCursor[Row], self)._helper
=======
        helper = self._helper
>>>>>>> 91b1605f
        query = helper._make_declare_statement(self, query)

        if binary is None:
            helper.format = self.format
        else:
            helper.format = pq.Format.BINARY if binary else pq.Format.TEXT

        async with self._conn.lock:
            await self._conn.wait(helper._declare_gen(self, query, params))
        return self

    async def executemany(
        self, query: Query, params_seq: Sequence[Params]
    ) -> None:
        raise e.NotSupportedError(
            "executemany not supported on server-side cursors"
        )

    async def fetchone(self) -> Optional[Row]:
        async with self._conn.lock:
            recs = await self._conn.wait(self._helper._fetch_gen(self, 1))
        if recs:
            self._pos += 1
            return recs[0]
        else:
            return None

    async def fetchmany(self, size: int = 0) -> List[Row]:
        if not size:
            size = self.arraysize
        async with self._conn.lock:
            recs = await self._conn.wait(self._helper._fetch_gen(self, size))
        self._pos += len(recs)
        return recs

    async def fetchall(self) -> List[Row]:
        async with self._conn.lock:
            recs = await self._conn.wait(self._helper._fetch_gen(self, None))
        self._pos += len(recs)
        return recs

    async def __aiter__(self) -> AsyncIterator[Row]:
        while True:
            async with self._conn.lock:
                recs = await self._conn.wait(
                    self._helper._fetch_gen(self, self.itersize)
                )
            for rec in recs:
                self._pos += 1
                yield rec
            if len(recs) < self.itersize:
                break

    async def scroll(self, value: int, mode: str = "relative") -> None:
        async with self._conn.lock:
            await self._conn.wait(self._helper._scroll_gen(self, value, mode))<|MERGE_RESOLUTION|>--- conflicted
+++ resolved
@@ -260,15 +260,11 @@
         """
         if kwargs:
             raise TypeError(f"keyword not supported: {list(kwargs)[0]}")
-<<<<<<< HEAD
         if self._pgconn.pipeline_status:
             raise e.NotSupportedError(
                 "server-side cursors not supported in pipeline mode"
             )
-        helper = cast(ServerCursor[Row], self)._helper
-=======
         helper = self._helper
->>>>>>> 91b1605f
         query = helper._make_declare_statement(self, query)
 
         if binary is None:
@@ -389,15 +385,11 @@
     ) -> _AC:
         if kwargs:
             raise TypeError(f"keyword not supported: {list(kwargs)[0]}")
-<<<<<<< HEAD
         if self._pgconn.pipeline_status:
             raise e.NotSupportedError(
                 "server-side cursors not supported in pipeline mode"
             )
-        helper = cast(AsyncServerCursor[Row], self)._helper
-=======
         helper = self._helper
->>>>>>> 91b1605f
         query = helper._make_declare_statement(self, query)
 
         if binary is None:
